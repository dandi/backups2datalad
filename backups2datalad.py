#!/usr/bin/env python

__requires__ = [
    "boto3",
    "click == 7.*",
    "dandi >= 0.7.0",
    "datalad",
    "humanize",
    "PyGitHub == 1.*",
    "requests ~= 2.20",
]

"""
IMPORTANT NOTE ABOUT GITHUB CREDENTIALS

This script interacts with the GitHub API (in order to create & configure
repositories), and so it requires a GitHub OAuth token stored in the global Git
config under `hub.oauthtoken`.  In addition, the script also pushes commits to
GitHub over SSH, and so an SSH key that has been registered with a GitHub
account is needed as well.

Maybe TODO:
    - do not push in here, push will be outside upon success of the entire hierarchy

Later TODOs

- become aware of superdataset, add new subdatasets if created and ran
  not for a specific subdataset
- parallelize across datasets or may be better files (would that be possible within
  dataset?) using DataLad's #5022 ConsumerProducer?

"""

from collections import deque
from contextlib import contextmanager
from copy import deepcopy
from datetime import datetime
import json
import logging
import os
from pathlib import Path
import re
import subprocess
import sys
from urllib.parse import urlparse, urlunparse

import boto3
from botocore import UNSIGNED
from botocore.client import Config
import click
from dandi import girder
from dandi.consts import dandiset_metadata_file
from dandi.dandiarchive import navigate_url
from dandi.dandiset import Dandiset
from dandi.support.digests import Digester
from dandi.utils import get_instance
import datalad
from datalad.api import Dataset
from datalad.support.json_py import dump
from github import Github
from humanize import naturalsize
import requests

log = logging.getLogger(Path(sys.argv[0]).name)


@click.command()
@click.option("--backup-remote", help="Name of the rclone remote to push to")
@click.option("-f", "--force", type=click.Choice(["check"]))
@click.option(
    "--gh-org", help="GitHub organization to create repositories under", required=True,
)
@click.option("-i", "--ignore-errors", is_flag=True)
@click.option(
    "-J",
    "--jobs",
    type=int,
    default=10,
    help="How many parallel jobs to use when pushing",
    show_default=True,
)
@click.option("--pdb", is_flag=True, help="Drop into debugger if an error occurs")
@click.option(
    "--re-filter", help="Only consider assets matching the given regex", metavar="REGEX"
)
@click.option(
    "--update-github-metadata", is_flag=True, help="Only update repositories' metadata",
)
@click.argument("assetstore", type=click.Path(exists=True, file_okay=False))
@click.argument("target", type=click.Path(file_okay=False))
@click.argument("dandisets", nargs=-1)
def main(
    assetstore,
    target,
    dandisets,
    ignore_errors,
    gh_org,
    re_filter,
    backup_remote,
    jobs,
    force,
    update_github_metadata,
<<<<<<< HEAD
=======
    pdb,
>>>>>>> 4d580f4d
):
    if pdb:
        sys.excepthook = pdb_excepthook
    logging.basicConfig(
        format="%(asctime)s [%(levelname)-8s] %(name)s %(message)s",
        datefmt="%Y-%m-%dT%H:%M:%S%z",
        level=logging.INFO,
        force=True,  # Override dandi's settings
    )
    di = DatasetInstantiator(
        assetstore_path=Path(assetstore),
        target_path=Path(target),
        ignore_errors=ignore_errors,
        gh_org=gh_org,
        re_filter=re_filter and re.compile(re_filter),
        backup_remote=backup_remote,
        jobs=jobs,
        force=force,
    )
    if update_github_metadata:
        di.update_github_metadata(dandisets)
    else:
        di.run(dandisets)


class DatasetInstantiator:
    def __init__(
        self,
        assetstore_path: Path,
        target_path: Path,
        gh_org,
        ignore_errors=False,
        re_filter=None,
        backup_remote=None,
        jobs=10,
        force=None,
    ):
        self.assetstore_path = assetstore_path
        self.target_path = target_path
        self.ignore_errors = ignore_errors
        self.gh_org = gh_org
        self.re_filter = re_filter
        self.backup_remote = backup_remote
        self.jobs = jobs
        self.force = force
        self.session = None
        self._dandi_client = None
        self._s3client = None
        self._gh = None

    def run(self, dandisets=()):
        if not (self.assetstore_path / "girder-assetstore").exists():
            raise RuntimeError(
                "Given assetstore path does not contain girder-assetstore folder"
            )
        self.target_path.mkdir(parents=True, exist_ok=True)
        datalad.cfg.set("datalad.repo.backend", "SHA256E", where="override")
        with requests.Session() as self.session:
            for did in dandisets or self.get_dandiset_ids():
                dsdir = self.target_path / did
                log.info("Syncing Dandiset %s", did)
                ds = Dataset(str(dsdir))
                if not ds.is_installed():
                    log.info("Creating Datalad dataset")
                    ds.create(cfg_proc="text2git")
                    if self.backup_remote is not None:
                        ds.repo.init_remote(
                            self.backup_remote,
                            [
                                "type=external",
                                "externaltype=rclone",
                                "chunk=1GB",
                                f"target={self.backup_remote}",  # I made them matching
                                "prefix=dandi-dandisets/annexstore",
                                "embedcreds=no",
                                "uuid=727f466f-60c3-4778-90b2-b2332856c2f8",
                                "encryption=none",
                                # shared, initialized in 000003
                            ],
                        )
                        ds.repo._run_annex_command(
                            "untrust", annex_options=[self.backup_remote]
                        )
                        ds.repo.set_preferred_content(
                            "wanted",
                            "(not metadata=distribution-restrictions=*)",
                            remote=self.backup_remote,
                        )

                if self.sync_dataset(did, ds):
                    if "github" not in ds.repo.get_remotes():
                        log.info("Creating GitHub sibling for %s", did)
                        ds.create_sibling_github(
                            reponame=did,
                            existing="skip",
                            name="github",
                            access_protocol="https",
                            github_organization=self.gh_org,
                            publish_depends=self.backup_remote,
                        )
                        ds.config.set(
                            "remote.github.pushurl",
                            f"git@github.com:{self.gh_org}/{did}.git",
                            where="local",
                        )
                        ds.config.set("branch.master.remote", "github", where="local")
                        ds.config.set(
                            "branch.master.merge", "refs/heads/master", where="local"
                        )
                        self.gh.get_repo(f"{self.gh_org}/{did}").edit(
                            homepage=f"https://identifiers.org/DANDI:{did}"
                        )
                    else:
                        log.debug("GitHub remote already exists for %s", did)
                    log.info("Pushing to sibling")
                    ds.push(to="github", jobs=self.jobs)
                    self.gh.get_repo(f"{self.gh_org}/{did}").edit(
                        description=self.describe_dandiset(did)
                    )

    def sync_dataset(self, dandiset_id, ds):
        # Returns true if any changes were committed to the repository
        if ds.repo.dirty:
            raise RuntimeError("Dirty repository; clean or save before running")
        digester = Digester(digests=["sha256"])
        hash_mem = {}

        def get_annex_hash(filepath):
            if filepath not in hash_mem:
                relpath = str(filepath.relative_to(dsdir))
                if ds.repo.is_under_annex(relpath, batch=True):
                    hash_mem[filepath] = (
                        ds.repo.get_file_key(relpath).split("-")[-1].partition(".")[0]
                    )
                else:
                    hash_mem[filepath] = digester(filepath)["sha256"]
            return hash_mem[filepath]

        dsdir = ds.pathobj
        latest_mtime = None
        added = 0
        updated = 0
        deleted = 0

        with dandi_logging(dsdir) as logfile, navigate_url(
            f"https://dandiarchive.org/dandiset/{dandiset_id}/draft"
        ) as (_, dandiset, assets):
            log.info("Updating metadata file")
            try:
                (dsdir / dandiset_metadata_file).unlink()
            except FileNotFoundError:
                pass
            metadata = dandiset.get("metadata", {})
            Dandiset(dsdir, allow_empty=True).update_metadata(metadata)
            ds.repo.add([dandiset_metadata_file])
            local_assets = set(dataset_files(dsdir))
            local_assets.discard(dsdir / dandiset_metadata_file)
            asset_metadata = []
            saved_metadata = {}
            try:
                with (dsdir / ".dandi" / "assets.json").open() as fp:
                    for md in json.load(fp):
                        if isinstance(md, str):
                            # Old version of assets.json; ignore
                            pass
                        else:
                            saved_metadata[md["path"]] = md
            except FileNotFoundError:
                pass
            for a in assets:
                dest = dsdir / a["path"].lstrip("/")
                deststr = str(dest.relative_to(dsdir))
                local_assets.discard(dest)
                am = deepcopy(a)
                am["modified"] = str(am["modified"])
                asset_metadata.append(am)
                if (
                    self.force is None or "check" not in self.force
                ) and am == saved_metadata.get(am["path"]):
                    log.debug(
                        "Asset %s metadata unchanged; not taking any further action",
                        a["path"],
                    )
                    continue
                if self.re_filter and not self.re_filter.search(a["path"]):
                    log.debug("Skipping asset %s", a["path"])
                    continue
                log.info("Syncing asset %s", a["path"])
                gid = a["girder"]["id"]
                dandi_hash = a.get("sha256")
                if dandi_hash is None:
                    log.warning("Asset metadata does not include sha256 hash")
                mtime = a["modified"]  # type: datetime
                bucket_url = self.get_file_bucket_url(gid)
                dest.parent.mkdir(parents=True, exist_ok=True)
                if not dest.exists():
                    log.info("Asset not in dataset; will copy")
                    to_update = True
                    added += 1
                elif dandi_hash is not None:
                    if dandi_hash == get_annex_hash(dest):
                        log.info(
                            "Asset in dataset, and hash shows no modification; will not update"
                        )
                        to_update = False
                    else:
                        log.info(
                            "Asset in dataset, and hash shows modification; will update"
                        )
                        to_update = True
                        updated += 1
                else:
                    sz = dest.stat().st_size
                    if sz == a["attrs"]["size"]:
                        log.info(
                            "Asset in dataset, hash not available,"
                            " and size is unchanged; will not update"
                        )
                        to_update = False
                    else:
                        raise RuntimeError(
                            f"Size mismatch for {dest.relative_to(self.target_path)}!"
                            f"  Dandiarchive reports {a['attrs']['size']},"
                            f" local asset is size {sz}"
                        )
                if to_update:
                    src = self.assetstore_path / urlparse(bucket_url).path.lstrip("/")
                    if src.exists():
                        try:
                            self.mklink(src, dest)
                        except Exception:
                            if self.ignore_errors:
                                log.warning("cp command failed; ignoring")
                                continue
                            else:
                                raise
                        log.info("Adding asset to dataset")
                        ds.repo.add([deststr])
                        if ds.repo.is_under_annex(deststr, batch=True):
                            log.info("Adding URL %s to asset", bucket_url)
                            ds.repo.add_url_to_file(deststr, bucket_url, batch=True)
                        else:
                            log.info("File is not managed by git annex; not adding URL")
                    else:
                        log.info(
                            "Asset not found in assetstore; downloading from %s",
                            bucket_url,
                        )
                        ds.download_url(urls=bucket_url, path=deststr)
                    if latest_mtime is None or mtime > latest_mtime:
                        latest_mtime = mtime
                if dandi_hash is not None:
                    annex_key = get_annex_hash(dest)
                    if dandi_hash != annex_key:
                        raise RuntimeError(
                            f"Hash mismatch for {dest.relative_to(self.target_path)}!"
                            f"  Dandiarchive reports {dandi_hash},"
                            f" datalad reports {annex_key}"
                        )
            for a in local_assets:
                astr = str(a.relative_to(dsdir))
                if self.re_filter and not self.re_filter.search(astr):
                    continue
                log.info(
                    "Asset %s is in dataset but not in Dandiarchive; deleting", astr
                )
                ds.repo.remove([astr])
                deleted += 1
            dump(asset_metadata, dsdir / ".dandi" / "assets.json")
        if any(r["state"] != "clean" for r in ds.status()):
            log.info("Commiting changes")
            msgbody = ""
            if added:
                msgbody += f"{added} files added\n"
            if updated:
                msgbody += f"{updated} files updated\n"
            if deleted:
                msgbody += f"{deleted} files deleted\n"
            with custom_commit_date(latest_mtime):
                ds.save(message=f"Ran backups2datalad.py\n\n{msgbody}")
            return True
        else:
            log.info("No changes made to repository; deleting logfile")
            logfile.unlink()
            return False

    def update_github_metadata(self, dandisets=()):
        for did in dandisets or self.get_dandiset_ids():
            log.info("Setting metadata for %s/%s ...", self.gh_org, did)
            self.gh.get_repo(f"{self.gh_org}/{did}").edit(
                homepage=f"https://identifiers.org/DANDI:{did}",
                description=self.describe_dandiset(did),
            )

    @property
    def dandi_client(self):
        if self._dandi_client is None:
            dandi_instance = get_instance("dandi")
            self._dandi_client = girder.get_client(
                dandi_instance.girder, authenticate=False
            )
        return self._dandi_client

    def get_dandiset_ids(self):
        for d in self.dandi_client.listResource("dandi"):
            yield d["meta"]["dandiset"]["identifier"]

    def describe_dandiset(self, dandiset_id):
        about = self.dandi_client.getResource("dandi", dandiset_id)["meta"]["dandiset"]
        desc = about["name"]
        contact = ", ".join(
            c["name"]
            for c in about.get("contributors", [])
            if "ContactPerson" in c.get("roles", []) and "name" in c
        )
        stats = self.dandi_client.getResource("dandi", dandiset_id, "stats")
        num_files = stats["items"]
        size = naturalsize(stats["bytes"])
        if contact:
            return f"{num_files} files, {size}, {contact}, {desc}"
        else:
            return f"{num_files} files, {size}, {desc}"

    def get_file_bucket_url(self, girder_id):
        r = (self.session or requests).head(
            f"https://girder.dandiarchive.org/api/v1/file/{girder_id}/download"
        )
        r.raise_for_status()
        urlbits = urlparse(r.headers["Location"])
        s3meta = self.s3client.get_object(
            Bucket="dandiarchive", Key=urlbits.path.lstrip("/")
        )
        return urlunparse(urlbits._replace(query=f"versionId={s3meta['VersionId']}"))

    @property
    def s3client(self):
        if self._s3client is None:
            self._s3client = boto3.client(
                "s3", config=Config(signature_version=UNSIGNED)
            )
        return self._s3client

    @property
    def gh(self):
        if self._gh is None:
            token = subprocess.check_output(
                ["git", "config", "hub.oauthtoken"], universal_newlines=True
            ).strip()
            self._gh = Github(token)
        return self._gh

    @staticmethod
    def mklink(src, dest):
        log.info("cp %s -> %s", src, dest)
        subprocess.run(
            [
                "cp",
                "-L",
                "--reflink=always",
                "--remove-destination",
                str(src),
                str(dest),
            ],
            check=True,
        )


@contextmanager
def custom_commit_date(dt):
    if dt is not None:
        with envvar_set("GIT_AUTHOR_DATE", str(dt)):
            with envvar_set("GIT_COMMITTER_DATE", str(dt)):
                yield
    else:
        yield


@contextmanager
def envvar_set(name, value):
    oldvalue = os.environ.get(name)
    os.environ[name] = value
    try:
        yield
    finally:
        if oldvalue is not None:
            os.environ[name] = oldvalue
        else:
            del os.environ[name]


def dataset_files(dspath):
    files = deque(
        p
        for p in dspath.iterdir()
        if p.name not in (".dandi", ".datalad", ".git", ".gitattributes")
    )
    while files:
        p = files.popleft()
        if p.is_file():
            yield p
        elif p.is_dir():
            files.extend(p.iterdir())


@contextmanager
def dandi_logging(dandiset_path: Path):
    logdir = dandiset_path / ".git" / "dandi" / "logs"
    logdir.mkdir(exist_ok=True, parents=True)
    filename = "sync-{:%Y%m%d%H%M%SZ}-{}.log".format(datetime.utcnow(), os.getpid())
    logfile = logdir / filename
    handler = logging.FileHandler(logfile, encoding="utf-8")
    fmter = logging.Formatter(
        fmt="%(asctime)s [%(levelname)-8s] %(name)s %(message)s",
        datefmt="%Y-%m-%dT%H:%M:%S%z",
    )
    handler.setFormatter(fmter)
    root = logging.getLogger()
    root.addHandler(handler)
    try:
        yield logfile
    except Exception:
        log.exception("Operation failed with exception:")
        raise
    finally:
        root.removeHandler(handler)


def is_interactive():
    """Return True if all in/outs are tty"""
    return sys.stdin.isatty() and sys.stdout.isatty() and sys.stderr.isatty()


def pdb_excepthook(exc_type, exc_value, tb):
    import traceback
    traceback.print_exception(exc_type, exc_value, tb)
    print()
    if is_interactive():
        import pdb
        pdb.post_mortem(tb)


if __name__ == "__main__":
    main()<|MERGE_RESOLUTION|>--- conflicted
+++ resolved
@@ -100,10 +100,7 @@
     jobs,
     force,
     update_github_metadata,
-<<<<<<< HEAD
-=======
     pdb,
->>>>>>> 4d580f4d
 ):
     if pdb:
         sys.excepthook = pdb_excepthook
